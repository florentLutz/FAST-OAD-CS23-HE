--- conflicted
+++ resolved
@@ -121,15 +121,7 @@
 
             self.add_subsystem(
                 "compute_equilibrium_delta_m",
-<<<<<<< HEAD
                 oad.RegisterSubmodel.get_submodel(SUBMODEL_DELTA_M, options=options_delta_m),
-=======
-                EquilibriumDeltaM(
-                    number_of_points=number_of_points,
-                    flaps_position=self.options["flaps_position"],
-                    low_speed_aero=self.options["low_speed_aero"],
-                ),
->>>>>>> e14f068f
                 promotes=["*"],
             )
             self.add_subsystem(
@@ -192,15 +184,7 @@
 
             self.add_subsystem(
                 "compute_equilibrium_delta_m",
-<<<<<<< HEAD
                 oad.RegisterSubmodel.get_submodel(SUBMODEL_DELTA_M, options=options_delta_m),
-=======
-                EquilibriumDeltaM(
-                    number_of_points=number_of_points,
-                    flaps_position=self.options["flaps_position"],
-                    low_speed_aero=self.options["low_speed_aero"],
-                ),
->>>>>>> e14f068f
                 promotes=["*"],
             )
             self.add_subsystem(
