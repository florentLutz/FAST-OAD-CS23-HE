--- conflicted
+++ resolved
@@ -70,7 +70,6 @@
     PerformancePerPhase,
 )
 from fastga_he.models.performances.mission_vector.mission.sizing_time import SizingDuration
-from fastga_he.models.performances.mission_vector.mission.sizing_energy import SizingEnergy
 from fastga_he.models.performances.mission_vector.constants import (
     HE_SUBMODEL_ENERGY_CONSUMPTION,
     HE_SUBMODEL_DEP_EFFECT,
@@ -93,7 +92,6 @@
 from fastga_he.models.performances.payload_range.payload_range_inner_group import (
     ComputePayloadRangeInnerGroup,
 )
-from fastga_he.models.performances.energy_specific_air_range import EnergySpecificAirRange
 
 from fastga_he.gui.power_train_network_viewer import power_train_network_viewer
 
@@ -1608,46 +1606,6 @@
     problem.check_partials(compact_print=True)
 
 
-def test_sizing_energy():
-    inputs_list = [
-        "data:mission:sizing:main_route:climb:fuel",
-        "data:mission:sizing:main_route:cruise:fuel",
-        "data:mission:sizing:taxi_out:fuel",
-        "data:mission:sizing:taxi_in:fuel",
-        "data:mission:sizing:takeoff:fuel",
-        "data:mission:sizing:initial_climb:fuel",
-        "data:mission:sizing:main_route:climb:energy",
-        "data:mission:sizing:main_route:cruise:energy",
-        "data:mission:sizing:main_route:descent:energy",
-        "data:mission:sizing:main_route:reserve:energy",
-        "data:mission:sizing:taxi_out:energy",
-        "data:mission:sizing:taxi_in:energy",
-        "data:mission:sizing:takeoff:energy",
-        "data:mission:sizing:initial_climb:energy",
-    ]
-
-    ivc = get_indep_var_comp(inputs_list, __file__, XML_FILE)
-
-    # For the sake of the test
-    ivc.add_output("data:mission:sizing:main_route:descent:fuel", units="kg", val=1.0)
-    ivc.add_output("data:mission:sizing:main_route:reserve:fuel", units="kg", val=2.0)
-
-    problem = run_system(SizingEnergy(), ivc)
-
-    assert problem.get_val("data:mission:sizing:fuel", units="kg") == pytest.approx(3.0, abs=1e-2)
-    assert problem.get_val("data:mission:sizing:energy", units="kW*h") == pytest.approx(
-        220.74, abs=1e-2
-    )
-    assert problem.get_val("data:mission:sizing:main_route:fuel", units="kg") == pytest.approx(
-        1.0, abs=1e-2
-    )
-    assert problem.get_val("data:mission:sizing:main_route:energy", units="kW*h") == pytest.approx(
-        150.22, abs=1e-2
-    )
-
-    problem.check_partials(compact_print=True)
-
-
 def test_mission_vector(restore_submodels):
     # Research independent input value in .xml file
     oad.RegisterSubmodel.active_models[HE_SUBMODEL_ENERGY_CONSUMPTION] = (
@@ -1770,14 +1728,8 @@
 
     sizing_fuel = problem.get_val("data:mission:operational:fuel", units="kg")
     assert sizing_fuel == pytest.approx(0.0, abs=1e-2)
-    assert problem.get_val("data:mission:operational:main_route:fuel", units="kg") == pytest.approx(
-        0.0, abs=1e-2
-    )
     sizing_energy = problem.get_val("data:mission:operational:energy", units="kW*h")
     assert sizing_energy == pytest.approx(99.22, abs=1e-2)
-    assert problem.get_val(
-        "data:mission:operational:main_route:energy", units="kW*h"
-    ) == pytest.approx(71.04, abs=1e-2)
     mission_end_soc = problem.get_val(
         "data:propulsion:he_power_train:battery_pack:battery_pack_1:SOC_min", units="percent"
     )
@@ -2155,13 +2107,6 @@
         "data:environmental_impact:operation:sizing:he_power_train:ICE:ice_1:CO2", units="kg"
     )
     assert co2_emissions_ice == pytest.approx(61.16, abs=1e-2)
-
-    assert problem.get_val("data:mission:sizing:main_route:fuel", units="kg") == pytest.approx(
-        15.08, abs=1e-2
-    )
-    assert problem.get_val("data:mission:sizing:main_route:energy", units="kW*h") == pytest.approx(
-        58.28, abs=1e-2
-    )
 
 
 def test_mission_vector_from_yml_fuel_and_battery_gear():
@@ -3291,76 +3236,4 @@
             415.0,
         ],
         abs=1.0,
-    )
-
-
-<<<<<<< HEAD
-def test_mission_vector_atr_42():
-    # Define used files depending on options
-    xml_file_name = "atr_42.xml"
-    process_file_name = "atr_42.yml"
-
-    configurator = oad.FASTOADProblemConfigurator(pth.join(DATA_FOLDER_PATH, process_file_name))
-
-    # Create inputs
-    ref_inputs = pth.join(DATA_FOLDER_PATH, xml_file_name)
-    # api.list_modules(pth.join(DATA_FOLDER_PATH, process_file_name), force_text_output=True)
-
-    # Create problems with inputs
-    problem = configurator.get_problem()
-    problem.write_needed_inputs(ref_inputs)
-    problem.read_inputs()
-
-    problem.setup()
-
-    # problem.set_val("data:weight:aircraft:MTOW", units="kg", val=15000.0)
-    # problem.set_val("data:weight:aircraft:OWE", units="kg", val=10000.0)
-    problem.set_val("data:weight:aircraft_empty:mass", units="kg", val=10855.697082198)
-    problem.set_val("data:weight:aircraft_empty:CG:x", units="m", val=10.114459353773869)
-    # problem.set_val("data:weight:aircraft:MZFW", units="kg", val=13000.0)
-    # problem.set_val("data:weight:aircraft:MLW", units="kg", val=14000.0)
-
-    # om.n2(problem, show_browser=True)
-
-    problem.run_model()
-    problem.write_outputs()
-
-    _, _, residuals = problem.model.get_nonlinear_vectors()
-    residuals = filter_residuals(residuals)
-=======
-def test_sizing_energy_specific_air_range():
-    inputs_list = [
-        "data:mission:sizing:energy",
-        "data:TLAR:range",
-        "data:mission:operational:fuel",
-    ]
-
-    ivc = get_indep_var_comp(inputs_list, __file__, XML_FILE)
-
-    # For the sake of the test
-    ivc.add_output("data:mission:sizing:fuel", units="kg", val=900.0)
-    ivc.add_output("data:mission:operational:energy", units="kW*h", val=50.0)
-    ivc.add_output("data:mission:operational:range", units="NM", val=200.0)
-
-    problem = run_system(EnergySpecificAirRange(), ivc)
-    assert problem.get_val(
-        "data:mission:sizing:energy_specific_air_range", units="nmi/kW/h"
-    ) == pytest.approx(0.01230, abs=1e-5)
-    problem.check_partials(compact_print=True)
-
-    problem = run_system(EnergySpecificAirRange(mission="both"), ivc)
-    assert problem.get_val(
-        "data:mission:sizing:energy_specific_air_range", units="nmi/kW/h"
-    ) == pytest.approx(0.01230, abs=1e-5)
-    assert problem.get_val(
-        "data:mission:operational:energy_specific_air_range", units="nmi/kW/h"
-    ) == pytest.approx(0.1086, abs=1e-5)
-    problem.check_partials(compact_print=True)
-
-    # Should be slightly different wince AvGas contains more energy per unit weight
-    problem = run_system(EnergySpecificAirRange(mission="both", fuel_type="avgas"), ivc)
-    assert problem.get_val(
-        "data:mission:sizing:energy_specific_air_range", units="nmi/kW/h"
-    ) == pytest.approx(0.01211, abs=1e-5)
-    problem.check_partials(compact_print=True)
->>>>>>> be02959c
+    )