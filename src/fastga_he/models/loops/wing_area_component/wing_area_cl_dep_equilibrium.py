--- conflicted
+++ resolved
@@ -79,15 +79,8 @@
     def setup(self):
         if self.options["power_train_file_path"]:
             self.configurator.load(self.options["power_train_file_path"])
-<<<<<<< HEAD
-            # self.simplified_file_path = self.configurator.produce_simplified_pt_file_copy()
+            
             self.simplified_file_path = self.options["power_train_file_path"]
-=======
-            if self.options["produce_simplified_pt_file"]:
-                self.simplified_file_path = self.configurator.produce_simplified_pt_file_copy()
-            else:
-                self.simplified_file_path = self.options["power_train_file_path"]
->>>>>>> e14f068f
             self.control_parameter_list = self.configurator.get_control_parameter_list()
 
         self.add_input("data:TLAR:v_approach", val=np.nan, units="m/s")
@@ -150,7 +143,6 @@
             method="fd",
         )
 
-<<<<<<< HEAD
         # if self.options["power_train_file_path"]:
         #     os.remove(self.simplified_file_path)
 
@@ -158,17 +150,6 @@
         if self.options["power_train_file_path"]:
             # self.simplified_file_path = self.configurator.produce_simplified_pt_file_copy()
             self.simplified_file_path = self.options["power_train_file_path"]
-=======
-        if self.options["power_train_file_path"] and self.options["produce_simplified_pt_file"]:
-            os.remove(self.simplified_file_path)
-
-    def compute(self, inputs, outputs, discrete_inputs=None, discrete_outputs=None):
-        if self.options["power_train_file_path"]:
-            if self.options["produce_simplified_pt_file"]:
-                self.simplified_file_path = self.configurator.produce_simplified_pt_file_copy()
-            else:
-                self.simplified_file_path = self.options["power_train_file_path"]
->>>>>>> e14f068f
 
         # First, compute a failsafe value, in case the computation crashes because of the wrong
         # initial guesses of the problem
@@ -202,15 +183,9 @@
 
         outputs["wing_area"] = wing_area_approach
 
-<<<<<<< HEAD
         # if self.options["power_train_file_path"]:
         #     # We can now delete the temp .yml we created, just to avoid over-clogging the repo
         #     os.remove(self.simplified_file_path)
-=======
-        if self.options["power_train_file_path"] and self.options["produce_simplified_pt_file"]:
-            # We can now delete the temp .yml we created, just to avoid over-clogging the repo
-            os.remove(self.simplified_file_path)
->>>>>>> e14f068f
 
 
 @oad.RegisterSubmodel(
