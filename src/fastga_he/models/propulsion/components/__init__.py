# This file is part of FAST-OAD_CS23-HE : A framework for rapid Overall Aircraft Design of Hybrid
# Electric Aircraft.
# Copyright (C) 2025 ISAE-SUPAERO

# pylint: disable=unused-import
# flake8: noqa

from .connectors.dc_bus import SizingDCBus, PerformancesDCBus, SlipstreamDCBus, PreLCADCBus
from .connectors.dc_cable import (
    SizingHarness,
    PerformancesHarness,
    SlipstreamHarness,
    PreLCAHarness,
)
from .connectors.dc_dc_converter import (
    SizingDCDCConverter,
    PerformancesDCDCConverter,
    SlipstreamDCDCConverter,
    PreLCADCDCConverter,
)
from .connectors.inverter import (
    SizingInverter,
    PerformancesInverter,
    SlipstreamInverter,
    PreLCAInverter,
)
from .connectors.dc_sspc import SizingDCSSPC, PerformancesDCSSPC, SlipstreamDCSSPC, PreLCADCSSPC
from .connectors.dc_splitter import (
    SizingDCSplitter,
    PerformancesDCSplitter,
    SlipstreamDCSplitter,
    PreLCADCSplitter,
)
from .connectors.rectifier import (
    SizingRectifier,
    PerformancesRectifier,
    SlipstreamRectifier,
    PreLCARectifier,
)
from .connectors.fuel_system import (
    SizingFuelSystem,
    PerformancesFuelSystem,
    SlipstreamFuelSystem,
    PreLCAFuelSystem,
)
from .connectors.speed_reducer import (
    SizingSpeedReducer,
    PerformancesSpeedReducer,
    SlipstreamSpeedReducer,
    PreLCASpeedReducer,
    LCCSpeedReducerCost,
)
from .connectors.planetary_gear import (
    SizingPlanetaryGear,
    PerformancesPlanetaryGear,
    SlipstreamPlanetaryGear,
    PreLCAPlanetaryGear,
    LCCPlanetaryGearCost,
)
from .connectors.gearbox import (
    SizingGearbox,
    PerformancesGearbox,
    SlipstreamGearbox,
    PreLCAGearbox,
    LCCGearboxCost,
)
from .loads.pmsm import (
    SizingPMSM,
    PerformancesPMSM,
    SlipstreamPMSM,
    PreLCAPMSM,
    LCCPMSMCost,
    LCCPMSMOperation,
)
from .loads.dc_load import (
    SizingDCAuxLoad,
    PerformancesDCAuxLoad,
    SlipstreamDCAuxLoad,
    LCCDCLoadCost,
    LCCDCLoadOperation,
)
from .propulsor.propeller import (
    SizingPropeller,
    PerformancesPropeller,
    SlipstreamPropeller,
    PreLCAPropeller,
    LCCPropellerCost,
    LCCPropellerOperation,
)
from .source.battery import (
    SizingBatteryPack,
    PerformancesBatteryPack,
    SlipstreamBatteryPack,
    PreLCABatteryPack,
    LCCBatteryPackCost,
    LCCBatteryPackOperation,
)
from .source.generator import (
    SizingGenerator,
    PerformancesGenerator,
    SlipstreamGenerator,
    PreLCAGenerator,
    LCCGeneratorCost,
    LCCGeneratorOperation,
)
from .source.ice import (
    SizingICE,
    PerformancesICE,
    SlipstreamICE,
    PreLCAICE,
    LCCICECost,
    LCCICEOperation,
)
<<<<<<< HEAD
=======
from .source.ice import SizingICE, PerformancesICE, SlipstreamICE, PreLCAICE
from .source.high_rpm_ice import (
    SizingHighRPMICE,
    PerformancesHighRPMICE,
    SlipstreamHighRPMICE,
    PreLCAHighRPMICE,
)
>>>>>>> 7ce574d7
from .source.turboshaft import (
    SizingTurboshaft,
    PerformancesTurboshaft,
    SlipstreamTurboshaft,
    PreLCATurboshaft,
    LCCTurboshaftCost,
    LCCTurboshaftOperation,
)
from .source.simple_turbo_generator import (
    SizingTurboGenerator,
    PerformancesTurboGenerator,
    SlipstreamTurboGenerator,
    PreLCATurboGenerator,
    LCCTurboGeneratorCost,
    LCCTurboGeneratorOperation,
)
from .source.pemfc import (
    SizingPEMFCStack,
    PerformancesPEMFCStack,
    SlipstreamPEMFCStack,
    LCCPEMFCStackCost,
    LCCPEMFCStackOperation,
)
from .tanks.fuel_tanks import (
    SizingFuelTank,
    PerformancesFuelTank,
    SlipstreamFuelTank,
    PreLCAFuelTank,
    LCCFuelTankCost,
    LCCFuelTankOperation,
)
from .tanks.gaseous_hydrogen_tank import (
    SizingGaseousHydrogenTank,
    PerformancesGaseousHydrogenTank,
    SlipstreamGaseousHydrogenTank,
    LCCGaseousHydrogenTankCost,
    LCCGaseousHydrogenTankOperation,
)
from .connectors.h2_fuel_system import (
    SizingH2FuelSystem,
    PerformancesH2FuelSystem,
    SlipstreamH2FuelSystem,
)<|MERGE_RESOLUTION|>--- conflicted
+++ resolved
@@ -1,6 +1,6 @@
 # This file is part of FAST-OAD_CS23-HE : A framework for rapid Overall Aircraft Design of Hybrid
 # Electric Aircraft.
-# Copyright (C) 2025 ISAE-SUPAERO
+# Copyright (C) 2022 ISAE-SUPAERO
 
 # pylint: disable=unused-import
 # flake8: noqa
@@ -48,116 +48,58 @@
     PerformancesSpeedReducer,
     SlipstreamSpeedReducer,
     PreLCASpeedReducer,
-    LCCSpeedReducerCost,
 )
 from .connectors.planetary_gear import (
     SizingPlanetaryGear,
     PerformancesPlanetaryGear,
     SlipstreamPlanetaryGear,
     PreLCAPlanetaryGear,
-    LCCPlanetaryGearCost,
 )
-from .connectors.gearbox import (
-    SizingGearbox,
-    PerformancesGearbox,
-    SlipstreamGearbox,
-    PreLCAGearbox,
-    LCCGearboxCost,
-)
-from .loads.pmsm import (
-    SizingPMSM,
-    PerformancesPMSM,
-    SlipstreamPMSM,
-    PreLCAPMSM,
-    LCCPMSMCost,
-    LCCPMSMOperation,
-)
-from .loads.dc_load import (
-    SizingDCAuxLoad,
-    PerformancesDCAuxLoad,
-    SlipstreamDCAuxLoad,
-    LCCDCLoadCost,
-    LCCDCLoadOperation,
-)
+from .connectors.gearbox import SizingGearbox, PerformancesGearbox, SlipstreamGearbox, PreLCAGearbox
+from .loads.pmsm import SizingPMSM, PerformancesPMSM, SlipstreamPMSM, PreLCAPMSM
+from .loads.dc_load import SizingDCAuxLoad, PerformancesDCAuxLoad, SlipstreamDCAuxLoad
 from .propulsor.propeller import (
     SizingPropeller,
     PerformancesPropeller,
     SlipstreamPropeller,
     PreLCAPropeller,
-    LCCPropellerCost,
-    LCCPropellerOperation,
 )
 from .source.battery import (
     SizingBatteryPack,
     PerformancesBatteryPack,
     SlipstreamBatteryPack,
     PreLCABatteryPack,
-    LCCBatteryPackCost,
-    LCCBatteryPackOperation,
 )
 from .source.generator import (
     SizingGenerator,
     PerformancesGenerator,
     SlipstreamGenerator,
     PreLCAGenerator,
-    LCCGeneratorCost,
-    LCCGeneratorOperation,
 )
-from .source.ice import (
-    SizingICE,
-    PerformancesICE,
-    SlipstreamICE,
-    PreLCAICE,
-    LCCICECost,
-    LCCICEOperation,
-)
-<<<<<<< HEAD
-=======
 from .source.ice import SizingICE, PerformancesICE, SlipstreamICE, PreLCAICE
-from .source.high_rpm_ice import (
-    SizingHighRPMICE,
-    PerformancesHighRPMICE,
-    SlipstreamHighRPMICE,
-    PreLCAHighRPMICE,
-)
->>>>>>> 7ce574d7
 from .source.turboshaft import (
     SizingTurboshaft,
     PerformancesTurboshaft,
     SlipstreamTurboshaft,
     PreLCATurboshaft,
-    LCCTurboshaftCost,
-    LCCTurboshaftOperation,
 )
 from .source.simple_turbo_generator import (
     SizingTurboGenerator,
     PerformancesTurboGenerator,
     SlipstreamTurboGenerator,
     PreLCATurboGenerator,
-    LCCTurboGeneratorCost,
-    LCCTurboGeneratorOperation,
 )
-from .source.pemfc import (
-    SizingPEMFCStack,
-    PerformancesPEMFCStack,
-    SlipstreamPEMFCStack,
-    LCCPEMFCStackCost,
-    LCCPEMFCStackOperation,
-)
+from .source.pemfc import SizingPEMFCStack, PerformancesPEMFCStack, SlipstreamPEMFCStack
 from .tanks.fuel_tanks import (
     SizingFuelTank,
     PerformancesFuelTank,
     SlipstreamFuelTank,
     PreLCAFuelTank,
-    LCCFuelTankCost,
-    LCCFuelTankOperation,
 )
 from .tanks.gaseous_hydrogen_tank import (
     SizingGaseousHydrogenTank,
     PerformancesGaseousHydrogenTank,
     SlipstreamGaseousHydrogenTank,
-    LCCGaseousHydrogenTankCost,
-    LCCGaseousHydrogenTankOperation,
 )
 from .connectors.h2_fuel_system import (
     SizingH2FuelSystem,
