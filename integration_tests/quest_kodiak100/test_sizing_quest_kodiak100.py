--- conflicted
+++ resolved
@@ -6,12 +6,8 @@
 import os.path as pth
 from shutil import rmtree
 import logging
-<<<<<<< HEAD
 import numpy as np
-=======
-
-
->>>>>>> e14f068f
+
 import pytest
 import os
 import csv
@@ -27,23 +23,7 @@
 DATA_FOLDER_PATH = pth.join(pth.dirname(__file__), "data")
 RESULTS_FOLDER_PATH = pth.join(pth.dirname(__file__), "results")
 WORKDIR_FOLDER_PATH = pth.join(pth.dirname(__file__), "workdir")
-<<<<<<< HEAD
-
-
-def residuals_analyzer(recorder_path, solver):
-    cr = om.CaseReader(recorder_path)
-
-    solver_cases = cr.get_cases(solver)
-
-    # Get only the last 10 cases (or all if less than 10)
-    last_10_cases = solver_cases[-3:]
-
-    variable_dict = {name: 0.0 for name in last_10_cases[-1].residuals}
-
-    for case in last_10_cases:
-        for residual in case.residuals:
-            variable_dict[residual] = np.sum(np.abs(case.residuals[residual]))
-=======
+
 RESULTS_SENSITIVITY_FOLDER_PATH = pth.join(pth.dirname(__file__), "results_sensitivity")
 RESULTS_FULL_SIZING_SENSITIVITY_FOLDER_PATH = pth.join(
     pth.dirname(__file__), "results_sensitivity_full_sizing"
@@ -54,11 +34,26 @@
 RESULTS_FULL_SIZING_SENSITIVITY_FOLDER_PATH_3 = pth.join(
     pth.dirname(__file__), "results_sensitivity_full_sizing_3"
 )
->>>>>>> e14f068f
+
+def residuals_analyzer(recorder_path, solver):
+    cr = om.CaseReader(recorder_path)
+
+    solver_cases = cr.get_cases(solver)
+
+    # Get only the last 10 cases (or all if less than 10)
+    last_10_cases = solver_cases[-3:]
+
+    variable_dict = {name: 0.0 for name in last_10_cases[-1].residuals}
+
+    for case in last_10_cases:
+        for residual in case.residuals:
+            variable_dict[residual] = np.sum(np.abs(case.residuals[residual]))
+
 
     sorted_variable_dict = dict(sorted(variable_dict.items(), key=lambda x: x[1], reverse=True))
 
     return sorted_variable_dict
+  
 def outputs_analyzer(recorder_path, solver):
     cr = om.CaseReader(recorder_path)
 
